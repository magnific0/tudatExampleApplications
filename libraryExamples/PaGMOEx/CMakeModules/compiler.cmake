--- conflicted
+++ resolved
@@ -1,27 +1,3 @@
-<<<<<<< HEAD
-#
-# ./cmake/compiler.cmake
-# ------------------------------------------------------------------------------
-# Copyright (C) 2012-2014 Software Competence Center Hagenberg GmbH (SCCH)
-# <thomas.natschlaeger@scch.at>, <office@scch.at>
-# -----------------------------------------------------------------------------
-# This program is free software: you can redistribute it and/or modify
-# it under the terms of the GNU General Public License as published by
-# the Free Software Foundation, either version 3 of the License, or
-# (at your option) any later version.
-#
-# This program is distributed in the hope that it will be useful,
-# but WITHOUT ANY WARRANTY; without even the implied warranty of
-# MERCHANTABILITY or FITNESS FOR A PARTICULAR PURPOSE.  See the
-# GNU General Public License for more details.
-#
-# You should have received a copy of the GNU General Public License
-# along with this program.  If not, see <http://www.gnu.org/licenses/>.
-# -----------------------------------------------------------------------------
-# This code is subject to dual-licensing. Please contact office@scch.at
-# if you are interested in obtaining a differently licensed version.
-#
-=======
  #    Copyright (c) 2010-2018, Delft University of Technology
  #    All rigths reserved
  #
@@ -35,7 +11,6 @@
  #       compiler.cmake GPLv3
  #         Software Competence Center Hagenberg GmbH (SCCH)
  #         <thomas.natschlaeger@scch.at>, <office@scch.at>
->>>>>>> df7ab5b9
 
 # Provide options to force building with GNU or Clang, if the standard compiler is not desired
 option(USE_CLANG "Force build with clang (if gcc is standard)" OFF) # OFF is the default
